import torch
import torch.nn as nn
import torch.nn.functional as F

import numpy as np
from copy import deepcopy
from typing import Optional, Tuple, List, Union, Dict


class BaseRNN(nn.Module):
    def __init__(
        self, 
        n_actions, 
        hidden_size, 
        init_value=0.5, 
        device=torch.device('cpu'),
        list_sindy_signals=['xQr', 'ca', 'cr'],
        ):
        super(BaseRNN, self).__init__()
        
        self.device = device
        
        self.init_value = init_value
        self._n_actions = n_actions
        self._hidden_size = hidden_size
               
        self.tanh = nn.Tanh()
        self.sigmoid = nn.Sigmoid()
        
        self.prev_action = torch.zeros((1, n_actions), dtype=torch.float)
        
        # session history; used for sindy training; training variables start with 'x' and control parameters with 'c' 
        self.history = {key: [] for key in list_sindy_signals}
        
        self.n_subnetworks = 0
    
    def forward(self, inputs, prev_state, batch_first=False):
        raise NotImplementedError('This method is not implemented.')
    
    def initial_state(self, batch_size=1, return_dict=False):
        """this method initializes the hidden state
        
        Args:
            batch_size (int, optional): batch size. Defaults to 1.

        Returns:
            Tuple[torch.Tensor]: initial hidden state
        """
        
        self.prev_action = torch.zeros((batch_size, self._n_actions), dtype=torch.float).to(self.device)
        
        for key in self.history.keys():
            self.history[key] = []
        
        # state dimensions: (habit_state, value_state, habit, value)
        # dimensions of states: (batch_size, submodel, substate, hidden_size)
        # submodel: one state per model in model ensemble
        # substate: one state per subnetwork in model
        self.set_state(
            torch.zeros([batch_size, 1, 1, self._hidden_size], dtype=torch.float, device=self.device),
            torch.zeros([batch_size, 1, 3, self._hidden_size], dtype=torch.float, device=self.device),
            torch.zeros([batch_size, 1, self._n_actions], dtype=torch.float, device=self.device),
            (self.init_value + torch.zeros([batch_size, 1, self._n_actions], dtype=torch.float, device=self.device))
            )
        
        return self.get_state(return_dict=return_dict)
        
    def set_state(self, habit_state: torch.Tensor, value_state: torch.Tensor, habit: torch.Tensor, value: torch.Tensor):
        """this method sets the hidden state
        
        Args:
            state (Tuple[torch.Tensor]): hidden state
        """
        
        # self._state = dict(hidden_habit=habit_state, hidden_value=value_state, habit=habit, value=value)
        self._state = tuple([habit_state, value_state, habit, value])
      
    def get_state(self, detach=False, return_dict=False) -> Union[Tuple[torch.Tensor], Dict[str, torch.Tensor]]:
        """this method returns the hidden state
        
        Returns:
            Tuple[torch.Tensor]: tuple of habit state, value state, habit, value
        """
        
        state = self._state
        if detach:
            state = [s.detach() for s in state]

        if return_dict:
            keys = ['hidden_habit', 'hidden_value', 'habit', 'value']
            state = {keys[i]: state[i] for i in range(len(state))}
        
        return state
    
    def set_device(self, device: torch.device): 
        self.device = device
        
    def append_timestep_sample(self, key, old_value, new_value: Optional[torch.Tensor] = None):
        """appends a new timestep sample to the history. A timestep sample consists of the value at timestep t-1 and the value at timestep t

        Args:
            key (str): history key to which append the sample to
            old_value (_type_): value at timestep t-1 of shape (batch_size, feature_dim)
            new_value (_type_): value at timestep t of shape (batch_size, feature_dim)
        """
        
        # Do not append if model is in training mode for less overhead
        if hasattr(self, key) and getattr(self, key).training:
            return
        
        if new_value is None:
            new_value = torch.zeros_like(old_value) - 1
        
        old_value = old_value.view(-1, 1, old_value.shape[-1])
        new_value = new_value.view(-1, 1, new_value.shape[-1])
        sample = torch.cat([old_value, new_value], dim=1)
        self.history[key].append(sample)
        
    def get_history(self, key):
        return self.history[key]
    
    def subnetwork(self, key, inputs):
        if hasattr(self, key):
            # get hidden state (linear layer + activation + dropout)
            hidden_state = getattr(self, key)[:3](inputs)
            # get output variable (rest of subnetwork)
            output = getattr(self, key)[3:](hidden_state)
            return output, hidden_state
        else:
            raise ValueError(f'Invalid key {key}.')
        
    def count_subnetworks(self):
        n_subnetworks = 0
        for name, module in self.named_modules():
            if name.startswith('x') and not '.' in name:
                n_subnetworks += 1
        return n_subnetworks
    

class RLRNN(BaseRNN):
    def __init__(
        self,
        n_actions, 
        hidden_size,
        init_value=0.5,
        last_output=False,
        last_state=False,
        list_sindy_signals=['xQf', 'xQr', 'xQc', 'xH', 'ca', 'cr'],
        dropout=0.,
        device=torch.device('cpu'),
        ):
        
        super(RLRNN, self).__init__(n_actions, hidden_size, init_value, device, list_sindy_signals)
        
        # define level of recurrence
        self._vs, self._hs, self._vo, self._ho = last_state, last_state, last_output, last_output
        
        # define general network parameters
        self.init_value = init_value
        self._n_actions = n_actions
        # self.beta = nn.Parameter(torch.tensor(1., dtype=torch.float32, requires_grad=True))
        self._hidden_size = hidden_size
        
        self.sigmoid = nn.Sigmoid()
        # define input size according to arguments (network configuration)
        input_size = 1 + 1  # Q-Value and received reward
        
        # action-based subnetwork
<<<<<<< HEAD
        self.xH = nn.Sequential(nn.Linear(1, hidden_size), nn.Tanh(), nn.Dropout(dropout), nn.Linear(hidden_size, 1), nn.Tanh(), nn.Dropout(dropout))
        
        # reward-blind subnetwork
        self.xQf = nn.Sequential(nn.Linear(n_actions-1, hidden_size), nn.Tanh(), nn.Dropout(dropout), nn.Linear(hidden_size, n_actions-1), nn.Tanh(), nn.Dropout(dropout))
        
        # spillover subnetwork
        self.xQc = nn.Sequential(nn.Linear(input_size, hidden_size), nn.Tanh(), nn.Dropout(dropout), nn.Linear(hidden_size, 1), nn.Tanh(), nn.Dropout(dropout))
        
        # reward-based subnetwork
        self.xQr = nn.Sequential(nn.Linear(input_size, hidden_size), nn.Tanh(), nn.Dropout(dropout), nn.Linear(hidden_size, 1), nn.Tanh(), nn.Dropout(dropout))
        
        # learning rate subnetwork
        # self.xLR = nn.Sequential(nn.Linear(1+hidden_size, hidden_size), nn.Tanh(), nn.Dropout(dropout), nn.Linear(hidden_size, 1), nn.Dropout(dropout))
        
=======
        self.xH = nn.Sequential(nn.Linear(1+hidden_size, hidden_size), nn.Tanh(), nn.BatchNorm1d(hidden_size), nn.Dropout(dropout), nn.Linear(hidden_size, 1))#, nn.Dropout(dropout))
        
        # reward-blind subnetwork
        self.xQf = nn.Sequential(nn.Linear(n_actions-1+hidden_size, hidden_size), nn.Tanh(), nn.BatchNorm1d(hidden_size), nn.Dropout(dropout), nn.Linear(hidden_size, n_actions-1))#, nn.Dropout(dropout))
        
        # spillover subnetwork
        self.xQc = nn.Sequential(nn.Linear(input_size+hidden_size, hidden_size), nn.Tanh(), nn.BatchNorm1d(hidden_size), nn.Dropout(dropout), nn.Linear(hidden_size, 1))#, nn.Dropout(dropout))
        
        # reward-based subnetwork
        self.xQr = nn.Sequential(nn.Linear(input_size+hidden_size, hidden_size), nn.Tanh(), nn.BatchNorm1d(hidden_size),  nn.Dropout(dropout), nn.Linear(hidden_size, 1))#, nn.Dropout(dropout))

>>>>>>> 11303a22
        self.n_subnetworks = self.count_subnetworks()
        
    def value_network(self, state, value, action, reward):
        """this method computes the reward-blind and reward-based updates for the Q-Values without considering the habit (e.g. last chosen action)
        
        Args:
            state (torch.Tensor): last hidden state
            value (torch.Tensor): last Q-Values
            action (torch.Tensor): chosen action (one-hot encoded)
            reward (torch.Tensor): received reward

        Returns:
            torch.Tensor: updated Q-Values
        """
        
        # get back previous states (same order as in return statement)
        blind_update, reward_update, spillover_update = 0, 0, 0
        blind_state, reward_state, spillover_state = state[:, 0], state[:, 1], state[:, 2]
        
        # 1. reward-blind update for all non-chosen elements
        not_chosen_value = torch.sum((1-action) * value, dim=-1).view(-1, 1)
<<<<<<< HEAD
        inputs = not_chosen_value  # torch.concat((not_chosen_value, blind_state), dim=-1)
=======
        inputs = torch.concat([not_chosen_value, blind_state], dim=-1).float()
>>>>>>> 11303a22
        blind_update, blind_state = self.subnetwork('xQf', inputs) 
        self.append_timestep_sample('xQf', value, value + (1-action) * blind_update)
        
        # 2. reward-based update for the chosen element
        chosen_value = torch.sum(value * action, dim=-1).view(-1, 1)
        inputs = torch.concat([chosen_value, reward], dim=-1).float()
        reward_update, reward_state = self.subnetwork('xQr', inputs)
        self.append_timestep_sample('xQr', value, value + action*reward_update)
        self.append_timestep_sample('cQr', (1-action)*reward_update)  # add this control signal on the level of non-chosen actions for the spillover update
        
<<<<<<< HEAD
        # 2. spillover update for the non-chosen element (from chosen element) on top of the reward-blind update
        inputs = torch.cat([not_chosen_value+blind_update, reward_update], dim=-1).float()
        spillover_update, spillover_state = self.subnetwork('xQc', inputs)
        self.append_timestep_sample('xQc', value+(1-action)*blind_update, value+(1-action)*blind_update + (1-action) * spillover_update)
=======
        # 3. spillover update for the non-chosen element (from chosen element) on top of the reward-blind update
        # inputs = torch.cat([not_chosen_value+blind_update, reward_update, spillover_state], dim=-1).float()
        # spillover_update, spillover_state = self.subnetwork('xQc', inputs)
        # self.append_timestep_sample('xQc', value+(1-action)*blind_update, value+(1-action)*blind_update + (1-action) * spillover_update)
>>>>>>> 11303a22
        
        next_value = value + action * reward_update + (1-action) * (blind_update + spillover_update)
        return next_value, torch.stack([blind_state, reward_state, spillover_state], dim=1)
    
    def action_network(self, state, value, action):
        # action based update for previously chosen element
        chosen_value = torch.sum(action*value, dim=-1).view(-1, 1)  
        inputs = torch.concat([chosen_value, state[:, 0]], dim=-1)
        action_update, state = self.subnetwork('xH', inputs)
        value = action * action_update  # action * value +  # accumulation of action-based update possible; but hard reset for non-chosen action 
        return value, state.unsqueeze(1)
    
    def forward(self, inputs: torch.Tensor, prev_state: Optional[Tuple[torch.Tensor]] = None, batch_first=False):
        """this method computes the next hidden state and the updated Q-Values based on the input and the previous hidden state
        
        Args:
            inputs (torch.Tensor): input tensor of form (seq_len, batch_size, n_actions + 1) or (batch_size, seq_len, n_actions + 1) if batch_first
            prev_state (Tuple[torch.Tensor]): tuple of previous state of form (habit state, value state, habit, value)

        Returns:
            torch.Tensor: updated Q-Values
            Tuple[torch.Tensor]: updated habit state, value state, habit, value
        """
        
        if len(inputs.shape) == 2:
            # unsqueeze time dimension
            if batch_first:
                inputs = inputs.unsqueeze(1)
            else:
                inputs = inputs.unsqueeze(0)
        
        if batch_first:
            inputs = inputs.permute(1, 0, 2)
        
        action = inputs[:, :, :-1].float()
        reward = inputs[:, :, -1].unsqueeze(-1).float()
        timesteps = torch.arange(inputs.shape[0])
        logits = torch.zeros(inputs.shape[0], inputs.shape[1], self._n_actions, device=self.device)
        
        # check if action is one-hot encoded
        action_oh = torch.zeros((inputs.shape[0], inputs.shape[1], self._n_actions), dtype=torch.float, device=self.device)
        if action.shape[-1] == 1:
            for i in range(inputs.shape[1]):
                action_oh[:, i, :] = torch.eye(self._n_actions, device=self.device)[action[:, i, 0].int()]
            action = action_oh
            
        if prev_state is not None:
            self.set_state(*prev_state)
        else:
            self.initial_state(batch_size=inputs.shape[1])
        action_state, reward_state, action_value, reward_value = self.get_state()
        # remove model dim for forward pass -> only one model
        action_state = action_state.squeeze(1)
        reward_state = reward_state.squeeze(1)
        action_value = action_value.squeeze(1)
        reward_value = reward_value.squeeze(1)
        
        for t, a, r in zip(timesteps, action, reward):
            self.append_timestep_sample('ca', a)
            self.append_timestep_sample('cr', r)
            self.append_timestep_sample('c(1-r)', 1-r)
            
            # compute the updates
            reward_value, reward_state = self.value_network(reward_state, reward_value, a, r)
            action_value, action_state = self.action_network(action_state, action_value, a)
            self.append_timestep_sample('xH', reward_value, reward_value + action_value)
            logit = reward_value + action_value
            
            logits[t, :, :] = logit.clone()
            
        # add model dim again and set state
        self.set_state(action_state.unsqueeze(1), reward_state.unsqueeze(1), action_value.unsqueeze(1), reward_value.unsqueeze(1))
        
        if batch_first:
            logits = logits.permute(1, 0, 2)
            
        return logits, self.get_state()
    
    
class LSTM(BaseRNN):
    def __init__(
        self, 
        n_actions, 
        hidden_size, 
        init_value=0.5,
        device=torch.device('cpu'),
        ):
        super(LSTM, self).__init__(n_actions, hidden_size, init_value)
        
        self.device = device
        self.init_value = init_value
        self._n_actions = n_actions
        self._hidden_size = hidden_size
        
        input_size = n_actions + 1
            
        self.tanh = nn.Tanh()
        self.sigmoid = nn.Sigmoid()
        
        self.lstm = nn.LSTM(input_size, hidden_size, bidirectional=False, num_layers=1)
        self.output_layer = nn.Linear(hidden_size, n_actions)
        
    def forward(self, inputs: torch.Tensor, prev_state: Optional[Tuple[torch.Tensor]] = None, batch_first=False):
        if len(inputs.shape) == 2:
            inputs = inputs.unsqueeze(1)
            
        if batch_first:
            inputs = inputs.permute(1, 0, 2)
        
        action = inputs[:, :, :-1].float()
        reward = inputs[:, :, -1].unsqueeze(-1).float()
                   
        # check if action is one-hot encoded
        if action.shape[-1] == 1:
            action = F.one_hot(action.squeeze(1).long(), num_classes=self._n_actions).float()
        
        if prev_state is not None:
            self.set_state(*prev_state)
        else:
            self.initial_state(batch_size=inputs.shape[1])
        c0, h0, _, value = self.get_state()
        
        # forward pass
        lstm_out, (c, h) = self.lstm(torch.concat((action, reward), dim=-1), (c0.swapaxes(0, 1), h0.swapaxes(0, 1)))
        logits = self.output_layer(lstm_out)
        
        if batch_first:
            logits = logits.permute(1, 0, 2)
        
        # add timestep samples
        self.append_timestep_sample('ca', action)
        self.append_timestep_sample('cr', reward)
        self.append_timestep_sample('xQr', value, logits[:, -1].view(-1, 1, self._n_actions))
        
        self.set_state(c.swapaxes(0, 1), h.swapaxes(0, 1), torch.zeros([inputs.shape[1], self._n_actions], dtype=torch.float).to(self.device), logits[:, -1].view(-1, 1, self._n_actions))
        
        return logits, self.get_state()
    
    
class EnsembleRNN:
    
    MEAN = 0
    MEDIAN = 1
    
    def __init__(self, model_list: List[BaseRNN], device=torch.device('cpu'), voting_type=0):
        self.device = device
        self.models = model_list
        self.voting_type = voting_type
        self.history = {key: [] for key in self.models[0].history.keys()}
        
    def __call__(self, inputs: torch.Tensor, prev_state: Optional[List[Tuple[torch.Tensor]]] = None, batch_first=False):
        if len(inputs.shape) == 2:
            # unsqueeze time dimension
            if batch_first:
                inputs = inputs.unsqueeze(1)
            else:
                inputs = inputs.unsqueeze(0)
            
        if batch_first:
            inputs = inputs.permute(1, 0, 2)
            
        if prev_state is None:
            # initialize state if not provided
            self.initial_state(batch_size=inputs.shape[0])
            state = self.get_state()
        elif len(prev_state[0].shape) == 2:
            # repeat state for each model and return list of stacked states with shape (n_models, batch_size, hidden_size)
            self.set_state([prev_state for _ in range(len(self.models))])
            state = self.get_state()
        else:
            state = prev_state
        
        logits = []
        for inputs_t in inputs:
            history_call = {key: [] for key in self.models[0].history.keys()}
            logits_t = []
            states = []
            for i, model in enumerate(self.models):
                logits_i, state_i = model(inputs_t.unsqueeze(0), [s[:, i] for s in state])
                logits_t.append(logits_i)
                states.append(state_i)
                for key in history_call.keys():
                    if len(model.get_history(key)) > 0:
                        history_call[key].append(model.get_history(key)[-1])
            self.set_state(states)
            state = self.get_state()
            logits.append(self.vote(torch.stack(logits_t, dim=1), self.voting_type).squeeze(1))
            self.append_timestep_sample(history_call)

        logits = torch.concat(logits)
        
        if batch_first:
            logits = logits.permute(1, 0, 2)
        
        return logits, self.get_state()
    
    def __iter__(self):
        return iter(self.models)
    
    def __getitem__(self, index):
        return self.models[index]
    
    def __len__(self):
        return len(self.models)
    
    @staticmethod
    def vote(values: torch.Tensor, voting_type) -> torch.Tensor:
        if voting_type == 1:
            return torch.median(values, dim=1)[0].unsqueeze(1)
        elif voting_type == 0:
            return torch.mean(values, dim=1, keepdim=True)
        else:
            raise ValueError(f'Invalid ensemble type {voting_type}. Must be either 0 (mean) or 1 (median).')
    
    def get_voting_states(self):
        # get states that are voted for and 
        return [True if state_i.shape[-1] == self.models[0]._n_actions else False for state_i in self.models[0].get_state()]
    
    def set_state(self, states: List[Tuple[torch.Tensor]]):
        # vote for all non-hidden states i.e. visible values (habit and value) and copy all hidden states of each submodel
        # non-hidden states are identified by state[i].shape[-1] == self.models[0]._n_actions
        # transform all tuples to lists
        states = [list(s) for s in states]
        states_tensor = [None for _ in range(len(states[0]))]
        voting_states = self.get_voting_states()
        for i, voting in enumerate(voting_states):
            state_all_models = [s[i] for s in states]
            if voting:
                # if non-hidden state (aka visible states like habit and value) vote over all models and repeat the voted state for each model
                new_state = self.vote(torch.concatenate(state_all_models, dim=1), self.voting_type).repeat(1, len(self), 1)
            else:
                # if hidden state keep the state of each model
                new_state = torch.concatenate(state_all_models, dim=1)
            states_tensor[i] = new_state.clone()
        self._state = states_tensor
    
    def get_state(self, detach=False, return_dict=False):        
        state = self._state
        
        if detach:
            state = [s.detach() for s in state]
            
        if return_dict:
            keys = ['hidden_habit', 'hidden_value', 'habit', 'value']
            state = {keys[i]: state[i] for i in range(len(state))}
        else:
            state = tuple(state)
            
        return state
    
    def initial_state(self, batch_size=1, return_dict=False):
        self.history = {key: [] for key in self.models[0].history.keys()}
        state = []
        for model in self.models:
            state.append(model.initial_state(batch_size=batch_size))
        # state = list(zip(*state))
        # state = [torch.concat(s, dim=1) for s in state]
        # self._state = state
        self.set_state(state)
        return self.get_state(return_dict=return_dict)
    
    def get_history(self, key):
        if 'x' in key:
            # vote for internal values e.g. habit, reward-blind update, reward-based update
            return self.vote(torch.stack([model.get_history(key) for model in self.models]), self.voting_type)
        else:
            # control signals are equal for all models. It's sufficient to get only the first model's value
            return self.models[0].get_history(key)
        
    def append_timestep_sample(self, history_ensemble):
        for key in history_ensemble.keys():
            if 'x' in key:
                if len(history_ensemble[key]) > 0:
                    # vote history values
                    self.history[key].append(self.vote(torch.stack(history_ensemble[key], dim=1), self.voting_type).squeeze(1))
            elif 'c' in key:
                # control signals are equal for all models. It's sufficient to get only the first model's value
                self.history[key].append(history_ensemble[key][0])
            else:
                raise ValueError(f'Invalid history key {key}.')
        
    def set_device(self, device): 
        self.device = device
        
    def to(self, device: torch.device):
        for model in self.models:
            model = model.to(device)
            model.set_device(device)
        self.device = device
        return self
    
    def eval(self):
        for model in self.models:
            model.eval()
            
    def train(self):
        for model in self.models:
            model.train()<|MERGE_RESOLUTION|>--- conflicted
+++ resolved
@@ -166,22 +166,6 @@
         input_size = 1 + 1  # Q-Value and received reward
         
         # action-based subnetwork
-<<<<<<< HEAD
-        self.xH = nn.Sequential(nn.Linear(1, hidden_size), nn.Tanh(), nn.Dropout(dropout), nn.Linear(hidden_size, 1), nn.Tanh(), nn.Dropout(dropout))
-        
-        # reward-blind subnetwork
-        self.xQf = nn.Sequential(nn.Linear(n_actions-1, hidden_size), nn.Tanh(), nn.Dropout(dropout), nn.Linear(hidden_size, n_actions-1), nn.Tanh(), nn.Dropout(dropout))
-        
-        # spillover subnetwork
-        self.xQc = nn.Sequential(nn.Linear(input_size, hidden_size), nn.Tanh(), nn.Dropout(dropout), nn.Linear(hidden_size, 1), nn.Tanh(), nn.Dropout(dropout))
-        
-        # reward-based subnetwork
-        self.xQr = nn.Sequential(nn.Linear(input_size, hidden_size), nn.Tanh(), nn.Dropout(dropout), nn.Linear(hidden_size, 1), nn.Tanh(), nn.Dropout(dropout))
-        
-        # learning rate subnetwork
-        # self.xLR = nn.Sequential(nn.Linear(1+hidden_size, hidden_size), nn.Tanh(), nn.Dropout(dropout), nn.Linear(hidden_size, 1), nn.Dropout(dropout))
-        
-=======
         self.xH = nn.Sequential(nn.Linear(1+hidden_size, hidden_size), nn.Tanh(), nn.BatchNorm1d(hidden_size), nn.Dropout(dropout), nn.Linear(hidden_size, 1))#, nn.Dropout(dropout))
         
         # reward-blind subnetwork
@@ -193,7 +177,6 @@
         # reward-based subnetwork
         self.xQr = nn.Sequential(nn.Linear(input_size+hidden_size, hidden_size), nn.Tanh(), nn.BatchNorm1d(hidden_size),  nn.Dropout(dropout), nn.Linear(hidden_size, 1))#, nn.Dropout(dropout))
 
->>>>>>> 11303a22
         self.n_subnetworks = self.count_subnetworks()
         
     def value_network(self, state, value, action, reward):
@@ -215,11 +198,7 @@
         
         # 1. reward-blind update for all non-chosen elements
         not_chosen_value = torch.sum((1-action) * value, dim=-1).view(-1, 1)
-<<<<<<< HEAD
-        inputs = not_chosen_value  # torch.concat((not_chosen_value, blind_state), dim=-1)
-=======
         inputs = torch.concat([not_chosen_value, blind_state], dim=-1).float()
->>>>>>> 11303a22
         blind_update, blind_state = self.subnetwork('xQf', inputs) 
         self.append_timestep_sample('xQf', value, value + (1-action) * blind_update)
         
@@ -230,17 +209,10 @@
         self.append_timestep_sample('xQr', value, value + action*reward_update)
         self.append_timestep_sample('cQr', (1-action)*reward_update)  # add this control signal on the level of non-chosen actions for the spillover update
         
-<<<<<<< HEAD
-        # 2. spillover update for the non-chosen element (from chosen element) on top of the reward-blind update
-        inputs = torch.cat([not_chosen_value+blind_update, reward_update], dim=-1).float()
-        spillover_update, spillover_state = self.subnetwork('xQc', inputs)
-        self.append_timestep_sample('xQc', value+(1-action)*blind_update, value+(1-action)*blind_update + (1-action) * spillover_update)
-=======
         # 3. spillover update for the non-chosen element (from chosen element) on top of the reward-blind update
         # inputs = torch.cat([not_chosen_value+blind_update, reward_update, spillover_state], dim=-1).float()
         # spillover_update, spillover_state = self.subnetwork('xQc', inputs)
         # self.append_timestep_sample('xQc', value+(1-action)*blind_update, value+(1-action)*blind_update + (1-action) * spillover_update)
->>>>>>> 11303a22
         
         next_value = value + action * reward_update + (1-action) * (blind_update + spillover_update)
         return next_value, torch.stack([blind_state, reward_state, spillover_state], dim=1)
