#@title Import libraries
import sys
import os

import time
import torch
import numpy as np
import matplotlib.pyplot as plt
from typing import Callable
import argparse

# warnings.filterwarnings("ignore")

# RL libraries
sys.path.append('resources')  # add source directoy to path
from resources import rnn, rnn_training, bandits, rnn_utils
from utils import convert_dataset

def main(
  checkpoint = False,
  model = None,
  data = None,

  # rnn parameters
  hidden_size = 8,
  dropout = 0.1,
  use_lstm = False,

  # ensemble parameters
  evolution_interval = -1,
  n_submodels = 1,
  init_population = -1,
  ensemble = rnn_training.ensembleTypes.AVERAGE,  # Options; .BEST (picking best submodel after training), .AVERAGE (averaging the parameters of all submodels after each epoch), .VOTE (keeping all models but voting at each time step after being trained)
  voting_type = rnn.EnsembleRNN.MEDIAN,  # Options: .MEAN, .MEDIAN; applies only for ensemble==rnn_training.ensemble_types.VOTE

  # training parameters
  dataset_train = None,
  dataset_val = None,
  dataset_test = None,
  experiment_list_test = None,
  
  # data and training parameters
  epochs = 128,
  n_trials_per_session = 64,
  n_sessions = 4096,
  bagging = False,
  n_oversampling = -1,
  n_steps_per_call = 16,  # -1 for full sequence
  batch_size = -1,  # -1 for one batch per epoch
  learning_rate = 1e-2,
  convergence_threshold = 1e-6,
  weight_decay = 0.,
  
  # ground truth parameters
  alpha = 0.25,
  beta = 3.,
  forget_rate = 0.,
  perseveration_bias = 0.,
  directed_exploration_bias = 0.,
  undirected_exploration_bias = 0.,
  alpha_penalty = -1.,
  confirmation_bias = 0.,
  reward_prediction_error: Callable = None,
  
  # environment parameters
  n_actions = 2,
  sigma = 0.1,
  correlated_reward = False,
  non_binary_reward = False,

  analysis: bool = False,
  ):

  if not os.path.exists('params'):
    os.makedirs('params')
  
  # tracked variables in the RNN
  x_train_list = ['xQf', 'xLR', 'xH', 'xHf', 'xU', 'xUf', 'xB']
  control_list = ['ca', 'cr', 'cp', 'ca_repeat', 'cQ', 'cU_0', 'cU_1']
  # for i in range(hidden_size):
  #   x_train_list.append(f'xLR_{i}')
  sindy_feature_list = x_train_list + control_list

  device = torch.device('cuda' if torch.cuda.is_available() else 'cpu')

  if init_population == -1:
    init_population = n_submodels
  elif init_population < n_submodels:
    raise ValueError(f'init_population ({init_population}) must be greater or equal to n_submodels ({n_submodels}).')
  
  if data is None:
    # setup
    environment = bandits.EnvironmentBanditsDrift(sigma=sigma, n_actions=n_actions, non_binary_reward=non_binary_reward, correlated_reward=correlated_reward)
    # environment = bandits.EnvironmentBanditsSwitch(sigma)
    agent = bandits.AgentQ(n_actions, alpha, beta, forget_rate, perseveration_bias, alpha_penalty, confirmation_bias, directed_exploration_bias, undirected_exploration_bias)  
    if reward_prediction_error is not None:
      agent.set_reward_prediction_error(reward_prediction_error)
    print('Setup of the environment and agent complete.')

    if epochs > 0:
      if dataset_train is None:    
        print('Creating the training dataset...', end='\r')
        dataset_train, _ = bandits.create_dataset(
            agent=agent,
            environment=environment,
            n_trials_per_session=n_trials_per_session,
            n_sessions=n_sessions,
            device=device)    

      if dataset_val is None:
        print('Creating the validation dataset...', end='\r')
        dataset_val, _ = bandits.create_dataset(
            agent=agent,
            environment=environment,
            n_trials_per_session=64,
            n_sessions=16,
            device=device)
      
    if dataset_test is None:
      print('Creating the test dataset...', end='\r')
      dataset_test, experiment_list_test = bandits.create_dataset(
          agent=agent,
          environment=environment,
          n_trials_per_session=200,
          n_sessions=1024,
          device=device)
    
    print('Setup of datasets complete.')
  else:
    dataset, experiment_list_test = convert_dataset.to_datasetrnn(data)
    indexes_dataset = np.arange(len(dataset.xs))
    np.random.shuffle(indexes_dataset)
    
    xs_train, ys_train = dataset.xs[indexes_dataset[:int(0.95*len(dataset.xs))]], dataset.ys[indexes_dataset[:int(0.95*len(dataset.xs))]]
    xs_val, ys_val = dataset.xs[indexes_dataset[int(0.95*len(dataset.xs)):]], dataset.ys[indexes_dataset[int(0.95*len(dataset.xs)):]]
    xs_test, ys_test = xs_val, ys_val
    dataset_train = rnn_utils.DatasetRNN(xs_train, ys_train)
    dataset_val = rnn_utils.DatasetRNN(xs_val, ys_val)
    dataset_test = rnn_utils.DatasetRNN(xs_test, ys_test)
    
    # xs_train, ys_train = dataset.xs[indexes_dataset[:int(0.8*len(dataset.xs))]], dataset.ys[indexes_dataset[:int(0.8*len(dataset.xs))]]
    # xs_val, ys_val = dataset.xs[indexes_dataset[int(0.8*len(dataset.xs)):int(0.9*len(dataset.xs))]], dataset.ys[indexes_dataset[int(0.8*len(dataset.xs)):int(0.9*len(dataset.xs))]]
    # xs_test, ys_test = dataset.xs[indexes_dataset[int(0.9*len(dataset.xs)):]], dataset.ys[indexes_dataset[int(0.9*len(dataset.xs)):]]
    # dataset_train = rnn_utils.DatasetRNN(xs_train, ys_train)
    # dataset_val = rnn_utils.DatasetRNN(xs_val, ys_val)
    # dataset_test = rnn_utils.DatasetRNN(xs_test, ys_test)
    
  if model is None:
    params_path = rnn_utils.parameter_file_naming(
        'params/params',
        use_lstm,
        alpha,
        beta,
        forget_rate,
        perseveration_bias,
        alpha_penalty,
        confirmation_bias,
        directed_exploration_bias,
        undirected_exploration_bias,
        verbose=True,
    )
  else:
    params_path = model

  if ensemble > -1 and n_submodels == 1:
    Warning('Ensemble is actived but n_submodels is set to 1. Deactivated ensemble.')
    ensemble = rnn_training.ensembleTypes.BEST

  # define model
  if use_lstm:
    model = rnn.LSTM(
        n_actions=n_actions, 
        hidden_size=hidden_size, 
        init_value=0.,
        device=device,
        ).to(device)
  else:
    model = [rnn.RLRNN(
        n_actions=n_actions, 
        hidden_size=hidden_size, 
        init_value=0.5,
        device=device,
        list_sindy_signals=sindy_feature_list,
        dropout=dropout,
        ).to(device)
            for _ in range(init_population)]

  optimizer_rnn = [torch.optim.Adam(m.parameters(), lr=learning_rate, weight_decay=weight_decay) for m in model]

  print('Setup of the RNN model complete.')

  if checkpoint:
      model, optimizer_rnn = rnn_utils.load_checkpoint(params_path, model, optimizer_rnn, voting_type)
      print('Loaded model parameters.')

  loss_test = None
  if epochs > 0:
    start_time = time.time()
    
    #Fit the hybrid RNN
    print('Training the hybrid RNN...')
    for m in model:
      m.train()
    model, optimizer_rnn, _ = rnn_training.fit_model(
        model=model,
        dataset_train=dataset_train,
        dataset_test=dataset_val,
        optimizer=optimizer_rnn,
        convergence_threshold=convergence_threshold,
        epochs=epochs,
        batch_size=batch_size,
        n_submodels=n_submodels,
        ensemble_type=ensemble,
        voting_type=voting_type,
        bagging=bagging,
        n_oversampling=n_oversampling,
        evolution_interval=evolution_interval,
        n_steps_per_call=n_steps_per_call,
    )
    
    # save trained parameters  
    state_dict = {
      'model': model.state_dict() if isinstance(model, torch.nn.Module) else [model_i.state_dict() for model_i in model],
      'optimizer': optimizer_rnn.state_dict() if isinstance(optimizer_rnn, torch.optim.Adam) else [optim_i.state_dict() for optim_i in optimizer_rnn],
      # 'groundtruth': {
      #   'alpha': alpha,
      #   'beta': beta,
      #   'forget_rate': forget_rate,
      #   'perseveration_bias': perseveration_bias,
      #   'regret': regret,
      #   'confirmation_bias': confirmation_bias,
      #   'reward_update_rule': agent._reward_update,
      # },
    }
    torch.save(state_dict, params_path)
    
    print(f'Saved RNN parameters to file {params_path}.')

    print(f'Training took {time.time() - start_time:.2f} seconds.')
  else:
    if isinstance(model, list):
      model = model[0]
      optimizer_rnn = optimizer_rnn[0]
  
  print(f'Trained initial beta of RNN is: {model.beta.item()}')
  
  # validate model
  print('\nTesting the trained hybrid RNN on a test dataset...')
  if isinstance(model, list):
    for m in model:
      m.eval()
  else:
    model.eval()
  with torch.no_grad():
    _, _, loss_test = rnn_training.fit_model(
        model=model,
        dataset_train=dataset_test,
        dataset_test=None,
        n_steps_per_call=1,
    )
  
  # -----------------------------------------------------------
  # Analysis
  # -----------------------------------------------------------
  
  if analysis:
    # Synthesize a dataset using the fitted network
    environment = bandits.EnvironmentBanditsDrift(sigma=sigma)
    model.set_device(torch.device('cpu'))
    model.to(torch.device('cpu'))
    rnn_agent = bandits.AgentNetwork(model, n_actions=n_actions, deterministic=True)
    
    labels = ['Ground Truth', 'RNN'] if data is None else ['RNN'] 
    session_id = 0

    choices = experiment_list_test[session_id].choices
    rewards = experiment_list_test[session_id].rewards

    list_probs = []
    list_Qs = []
    list_qs = []
    list_hs = []
    list_us = []
    list_bs = []

    # get q-values from groundtruth
    if data is None:
      qs_test, probs_test, _ = bandits.get_update_dynamics(experiment_list_test[session_id], agent)
      list_probs.append(np.expand_dims(probs_test, 0))
      list_Qs.append(np.expand_dims(qs_test[0], 0))
      list_qs.append(np.expand_dims(qs_test[1], 0))
      list_hs.append(np.expand_dims(qs_test[2], 0))
      list_us.append(np.expand_dims(qs_test[3], 0))
      list_bs.append(np.expand_dims(qs_test[4], 0))

    # get q-values from trained rnn
    qs_rnn, probs_rnn, _ = bandits.get_update_dynamics(experiment_list_test[session_id], rnn_agent)
    list_probs.append(np.expand_dims(probs_rnn, 0))
    list_Qs.append(np.expand_dims(qs_rnn[0], 0))
    list_qs.append(np.expand_dims(qs_rnn[1], 0))
    list_hs.append(np.expand_dims(qs_rnn[2], 0))
    list_us.append(np.expand_dims(qs_rnn[3], 0))
    list_bs.append(np.expand_dims(qs_rnn[4], 0))

    # concatenate all choice probs and q-values
    probs = np.concatenate(list_probs, axis=0)
    Qs = np.concatenate(list_Qs, axis=0)
    qs = np.concatenate(list_qs, axis=0)
    hs = np.concatenate(list_hs, axis=0)
    us = np.concatenate(list_us, axis=0)
    bs = np.concatenate(list_bs, axis=0)

    colors = ['tab:blue', 'tab:orange', 'tab:pink', 'tab:grey']
    
    # normalize q-values
    def normalize(qs):
      return (qs - np.min(qs, axis=1, keepdims=True)) / (np.max(qs, axis=1, keepdims=True) - np.min(qs, axis=1, keepdims=True))

    # qs = normalize(qs)

    fig, axs = plt.subplots(7, 1, figsize=(20, 10))

    reward_probs = np.stack([experiment_list_test[session_id].reward_probabilities[:, i] for i in range(n_actions)], axis=0)
    bandits.plot_session(
        compare=True,
        choices=choices,
        rewards=rewards,
        timeseries=reward_probs,
        timeseries_name='p(R)',
        labels=[f'Arm {a}' for a in range(n_actions)],
        color=['tab:purple', 'tab:cyan'],
        binary=not non_binary_reward,
        fig_ax=(fig, axs[0]),
        )

    bandits.plot_session(
        compare=True,
        choices=choices,
        rewards=rewards,
        timeseries=probs[:, :, 0],
        timeseries_name='p(A)',
        color=colors,
        labels=labels,
        binary=not non_binary_reward,
        fig_ax=(fig, axs[1]),
        )

    bandits.plot_session(
      compare=True,
      choices=choices,
      rewards=rewards,
      timeseries=Qs[:, :, 0],
      timeseries_name='Q',
      color=colors,
      binary=True,
      fig_ax=(fig, axs[2]),
      )

    bandits.plot_session(
        compare=True,
        choices=choices,
        rewards=rewards,
        timeseries=qs[:, :, 0],
        timeseries_name='q',
        color=colors,
        binary=True,
        fig_ax=(fig, axs[3]),
        )

    bandits.plot_session(
        compare=True,
        choices=choices,
        rewards=rewards,
        timeseries=hs[:, :, 0],
        timeseries_name='a',
        color=colors,
        binary=True,
        fig_ax=(fig, axs[4]),
        )

    bandits.plot_session(
        compare=True,
        choices=choices,
        rewards=rewards,
        timeseries=us[:, :, 0],
        timeseries_name='u',
        color=colors,
        binary=True,
        fig_ax=(fig, axs[5]),
    )
    
    bandits.plot_session(
        compare=True,
        choices=choices,
        rewards=rewards,
        timeseries=bs[:, :, 0],
        timeseries_name='b',
        color=colors,
        binary=True,
        fig_ax=(fig, axs[6]),
    )

    plt.show()
    
    if data is None:
      print(f'Average beta of ground truth is: beta_avg = {np.round(np.mean(qs_test[4]), 2)}')
    print(f'Average beta of RNN is: beta_avg = {np.round(np.mean(qs_rnn[4]), 2)}')
    
  return loss_test


if __name__=='__main__':
  
  parser = argparse.ArgumentParser(description='Trains the RNN on behavioral data to uncover the underlying Q-Values via different cognitive mechanisms.')
  
  # Training parameters
  parser.add_argument('--checkpoint', action='store_true', help='Whether to load a checkpoint')
  parser.add_argument('--model', type=str, default=None, help='Model name to load from and/or save to parameters of RNN')
  parser.add_argument('--epochs', type=int, default=128, help='Number of epochs for training')
  parser.add_argument('--n_trials_per_session', type=int, default=64, help='Number of trials per session')
  parser.add_argument('--n_sessions', type=int, default=4096, help='Number of sessions')
  parser.add_argument('--n_steps_per_call', type=int, default=8, help='Number of steps per call')
  parser.add_argument('--bagging', action='store_true', help='Whether to use bagging')
  parser.add_argument('--n_oversampling', type=int, default=-1, help='Number of oversampling iterations')
  parser.add_argument('--batch_size', type=int, default=-1, help='Batch size')
  parser.add_argument('--learning_rate', type=float, default=0.01, help='Learning rate of the RNN')

  # Ensemble parameters
  parser.add_argument('--n_submodels', type=int, default=8, help='Number of submodels in the ensemble')
  parser.add_argument('--ensemble', type=int, default=1, help='Defines the type of ensembling. Options -- -1: take the best model; 0: let the submodels vote (median); 1: average the parameters after each epoch (recommended)')

  # RNN parameters
  parser.add_argument('--hidden_size', type=int, default=8, help='Hidden size of the RNN')
  parser.add_argument('--dropout', type=float, default=0.1, help='Dropout rate')

  # Ground truth parameters
  parser.add_argument('--alpha', type=float, default=0.25, help='Alpha parameter for the Q-learning update rule')
  parser.add_argument('--beta', type=float, default=3, help='Beta parameter for the Q-learning update rule')
  parser.add_argument('--forget_rate', type=float, default=0., help='Forget rate')
  parser.add_argument('--perseveration_bias', type=float, default=0., help='Perseveration bias')
  parser.add_argument('--alpha_p', type=float, default=-1., help='Learning rate for negative outcomes; if -1: same as alpha')
  parser.add_argument('--confirmation_bias', type=float, default=0., help='Whether to include confirmation bias')

  # Environment parameters
  parser.add_argument('--sigma', type=float, default=0.1, help='Drift rate of the reward probabilities')
  parser.add_argument('--non_binary_reward', action='store_true', help='Whether to use non-binary rewards')

  # Analysis parameters
  parser.add_argument('--analysis', action='store_true', help='Whether to perform analysis')

  args = parser.parse_args()  
  
  main(
<<<<<<< HEAD
    # train = True, 
    checkpoint = args.checkpoint,
    # model = 'params/params_rnn_a025_b3_cb.pkl',
    model = args.model,
    
=======
    train = True,
    checkpoint = False,
    model = 'params/params_rnn_quadq.pkl',

>>>>>>> 669ce7f8
    # training parameters
    epochs=args.epochs,
    n_trials_per_session = args.n_trials_per_session,
    n_sessions = args.n_sessions,
    n_steps_per_call = args.n_steps_per_call,
    bagging = args.bagging,
    n_oversampling=args.n_oversampling,
    batch_size=args.batch_size,
    learning_rate=args.learning_rate,

    # ensemble parameters
    n_submodels=args.n_submodels,
    ensemble=args.ensemble,
    
    # rnn parameters
    hidden_size = args.hidden_size,
    dropout = args.dropout,
    
    # ground truth parameters
<<<<<<< HEAD
    alpha = args.alpha,
    beta = args.beta,
    forget_rate = args.forget_rate,
    perseveration_bias = args.perseveration_bias,
    alpha_penalty = args.regret,
    confirmation_bias = args.confirmation_bias,
    # directed_exploration_bias = 0,
    # reward_update_rule = lambda q, reward: reward-q,
=======
    alpha = 0.25,
    beta = 3,
    forget_rate = 0.,
    perseveration_bias = 0.,
    regret = False,
    confirmation_bias = False,
    reward_update_rule = lambda q, reward: reward-q**2,
>>>>>>> 669ce7f8
    
    # environment parameters
    sigma = args.sigma,
    non_binary_reward = args.non_binary_reward,
    
    analysis = args.analysis,
  )
  <|MERGE_RESOLUTION|>--- conflicted
+++ resolved
@@ -451,18 +451,11 @@
   args = parser.parse_args()  
   
   main(
-<<<<<<< HEAD
     # train = True, 
     checkpoint = args.checkpoint,
     # model = 'params/params_rnn_a025_b3_cb.pkl',
     model = args.model,
-    
-=======
-    train = True,
-    checkpoint = False,
-    model = 'params/params_rnn_quadq.pkl',
-
->>>>>>> 669ce7f8
+
     # training parameters
     epochs=args.epochs,
     n_trials_per_session = args.n_trials_per_session,
@@ -482,7 +475,6 @@
     dropout = args.dropout,
     
     # ground truth parameters
-<<<<<<< HEAD
     alpha = args.alpha,
     beta = args.beta,
     forget_rate = args.forget_rate,
@@ -491,15 +483,6 @@
     confirmation_bias = args.confirmation_bias,
     # directed_exploration_bias = 0,
     # reward_update_rule = lambda q, reward: reward-q,
-=======
-    alpha = 0.25,
-    beta = 3,
-    forget_rate = 0.,
-    perseveration_bias = 0.,
-    regret = False,
-    confirmation_bias = False,
-    reward_update_rule = lambda q, reward: reward-q**2,
->>>>>>> 669ce7f8
     
     # environment parameters
     sigma = args.sigma,
